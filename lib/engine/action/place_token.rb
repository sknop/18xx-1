# frozen_string_literal: true

require_relative 'base'

module Engine
  module Action
    class PlaceToken < Base
      attr_reader :city, :slot, :token

<<<<<<< HEAD
      def initialize(entity, city, slot, token_type = :normal)
=======
      def initialize(entity, city:, slot:)
>>>>>>> 7243d310
        @entity = entity
        @city = city
        @slot = slot
        @token = @entity.next_token_by_type(token_type)
      end

      def self.h_to_args(h, game)
<<<<<<< HEAD
        [game.city_by_id(h['city']), h['slot'], h['token_type']]
=======
        {
          city: game.city_by_id(h['city']),
          slot: h['slot'],
        }
>>>>>>> 7243d310
      end

      def args_to_h
        token_type = @token.type if @token.type != :normal
        {
          'city' => @city.id,
          'slot' => @slot,
          'token_type' => token_type,
        }
      end
    end
  end
end<|MERGE_RESOLUTION|>--- conflicted
+++ resolved
@@ -7,11 +7,7 @@
     class PlaceToken < Base
       attr_reader :city, :slot, :token
 
-<<<<<<< HEAD
-      def initialize(entity, city, slot, token_type = :normal)
-=======
-      def initialize(entity, city:, slot:)
->>>>>>> 7243d310
+      def initialize(entity, city:, slot:, token_type: :normal)
         @entity = entity
         @city = city
         @slot = slot
@@ -19,14 +15,11 @@
       end
 
       def self.h_to_args(h, game)
-<<<<<<< HEAD
-        [game.city_by_id(h['city']), h['slot'], h['token_type']]
-=======
         {
           city: game.city_by_id(h['city']),
           slot: h['slot'],
+          token_type: h['token_type'],
         }
->>>>>>> 7243d310
       end
 
       def args_to_h

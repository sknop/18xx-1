--- conflicted
+++ resolved
@@ -21,7 +21,6 @@
         train = action.train
         next! if train.name == @next_on
         rust_trains!(train, action.entity)
-<<<<<<< HEAD
         @game.companies.map do |company|
           next unless company.abilities(:close_on_train_buy)
 
@@ -30,10 +29,8 @@
             @log << "#{company.name} closes"
           end
         end
-=======
       when Action::RunRoutes
         rust_obsolete_trains!(action.routes)
->>>>>>> 3e154e65
       end
     end
 

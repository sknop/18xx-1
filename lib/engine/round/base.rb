# frozen_string_literal: true

require_relative '../action/message'
require_relative '../game_error'
require_relative '../share_bundle'

module Engine
  module Round
    class Base
      attr_reader :entities, :current_entity

      def initialize(entities, game:, **_kwargs)
        @game = game
        @entities = entities
        @log = game.log
        @current_entity = @entities.first
        @round_num = 1
      end

      def name
        raise NotImplementedError
      end

      def description
        raise NotImplementedError
      end

      def pass_description
        raise NotImplementedError
      end

      def current_player
        @current_entity.player
      end

      def active_entities
        [@current_entity] + crowded_corps
      end

      def next_entity
        index = @entities.find_index(@current_entity) + 1
        index < @entities.size ? @entities[index] : @entities[0]
      end

      def turn_round_num
        [@game.turn, @round_num]
      end

      def pass(action)
        action.entity.pass!
      end

      def process_action(action)
        entity = action.entity
        return @log << action if action.is_a?(Action::Message)
        raise GameError, 'Game has ended' if @game.finished

        if action.is_a?(Action::EndGame)
          @log << '-- Game ended by player --'
          return @game.end_game!
        end

        raise GameError, "It is not #{entity.name}'s turn" unless can_act?(entity)

        if action.pass?
          log_pass(entity)
          pass(action)
          pass_processed(action)
        else
          _process_action(action)
          action_processed(action)
        end
        change_entity(action)
        action_finalized(action)
      end

      def finished?
        @game.finished || @entities.all?(&:passed?)
      end

      def can_act?(entity)
        active_entities.include?(entity)
      end

      def auction?
        false
      end

      def stock?
        false
      end

      def operating?
        false
      end

      def can_lay_track?
        false
      end

      def can_run_routes?
        false
      end

      def can_place_token?
        false
      end

      def connected_hexes
        {}
      end

      def connected_paths
        {}
      end

      def connected_nodes
        {}
      end

      def reachable_hexes
        {}
      end

      def upgradeable_tiles(hex)
        potential_tiles(hex).map do |tile|
          tile.rotate!(0) # reset tile to no rotation since calculations are absolute
          tile.legal_rotations = legal_rotations(hex, tile)
          next if tile.legal_rotations.empty?

          tile.rotate! # rotate it to the first legal rotation
          tile
        end.compact
      end

      def legal_rotations(hex, tile)
        old_paths = hex.tile.paths

        (0..5).select do |rotation|
          tile.rotate!(rotation)
          new_paths = tile.paths
          new_exits = tile.exits

          new_exits.all? { |edge| hex.neighbors[edge] } &&
            (new_exits & connected_hexes[hex]).any? &&
            old_paths.all? { |path| new_paths.any? { |p| path <= p } }
        end
      end

      def sellable_bundles(player, corporation)
        bundles = player.bundles_for_corporation(corporation)
        bundles.select { |bundle| can_sell?(bundle) }
      end

      def did_sell?(_corporation, _entity)
        false
      end

      def crowded_corps
        train_limit = @game.phase.train_limit
        @game.corporations.select { |c| c.trains.size > train_limit }
      end

      def discard_train(action)
        train = action.train
        @game.depot.reclaim_train(train)
        @log << "#{action.entity.name} discards #{train.name}"
      end

      # returns true if user must choose home token
      def place_home_token(corporation)
        return unless corporation.next_token # 1882

        hex = @game.hex_by_id(corporation.coordinates)

        tile = hex.tile
        if tile.reserved_by?(corporation)
          @log << "#{corporation.name} must choose city for home token"
          # Needs further changes to support non-operate home token lay
          raise GameError, 'Unsupported' unless @home_token_timing == :operate

          return
        end

        cities = tile.cities
        city = cities.find { |c| c.reserved_by?(corporation) } || cities.first
        token = corporation.find_token_by_type
        return unless city.tokenable?(corporation, tokens: token)

        @log << "#{corporation.name} places a token on #{hex.name}"
        city.place_token(corporation, token)
      end

      private

      def potential_tiles(hex)
        colors = @game.phase.tiles
        @game
          .tiles
          .select { |tile| colors.include?(tile.color) }
          .uniq(&:name)
          .select { |t| hex.tile.upgrades_to?(t) }
      end

      def sell_and_change_price(bundle, share_pool, stock_market)
        corporation = bundle.corporation
        price = corporation.share_price.price
        was_president = corporation.president?(bundle.owner)
        share_pool.sell_shares(bundle)
        case @game.class::SELL_MOVEMENT
        when :down_share
          bundle.num_shares.times { stock_market.move_down(corporation) }
        when :left_block_pres
          stock_market.move_left(corporation) if was_president
        else
          raise NotImplementedError
        end
        log_share_price(corporation, price)
      end

      def lay_tile(action)
        entity = action.entity
        tile = action.tile
        hex = action.hex
        rotation = action.rotation
        old_tile = hex.tile

        @game.tiles.delete(tile)
        @game.tiles << old_tile unless old_tile.preprinted

        tile.rotate!(rotation)
        hex.lay(tile)

        @game.graph.clear
        check_track_restrictions!(old_tile, tile) unless @game.loading

        abilities =
          if entity.respond_to?(:companies)
            entity.companies.flat_map(&:all_abilities)
          else
            []
          end
<<<<<<< HEAD
        cost = if action.entity.is_a?(Company) && action.entity.abilities(:tile_lay)['free']
                 0
               else
                 tile_cost(old_tile, abilities)
               end
=======

        cost = tile_cost(old_tile, abilities) + border_cost(tile)
>>>>>>> db991870
        entity.spend(cost, @game.bank) if cost.positive?

        @log << "#{action.entity.name}"\
          "#{cost.zero? ? '' : " spends #{@game.format_currency(cost)} and"}"\
          " lays tile ##{tile.name}"\
         " with rotation #{rotation} on #{hex.name}"
      end

      def border_cost(tile)
        hex = tile.hex

        tile.borders.dup.sum do |border|
          next 0 unless (cost = border.cost)

          edge = border.edge
          neighbor = hex.neighbors[edge]
          next 0 if !hex.targeting?(neighbor) || !neighbor.targeting?(hex)

          tile.borders.delete(border)
          neighbor.tile.borders.map! { |nb| nb.edge == hex.invert(edge) ? nil : nb }.compact!

          cost
        end
      end

      def tile_cost(tile, abilities)
        tile.upgrade_cost(abilities)
      end

      def payout_companies
        @game.companies.select(&:owner).each do |company|
          owner = company.owner
          next unless (revenue = company.revenue).positive?

          @game.bank.spend(revenue, owner)
          @log << "#{owner.name} collects #{@game.format_currency(revenue)} from #{company.name}"
        end
      end

      def log_share_price(entity, from)
        to = entity.share_price.price
        return unless from != to

        @log << "#{entity.name}'s share price changes from #{@game.format_currency(from)} "\
                "to #{@game.format_currency(to)}"
      end

      def log_pass(entity)
        @log << "#{entity.name} passes"
      end

      # methods to override
      def _process(_action)
        raise NotImplementedError
      end

      def change_entity(_action)
        @current_entity = next_entity
      end

      def pass_processed(_action); end

      def action_processed(_action); end

      def action_finalized(_action); end

      # Returns if a share can be gained by an entity respecting the cert limit
      # This works irrespective of if that player has sold this round
      # such as in 1889 for exchanging Dougo
      #
      def can_gain?(bundle, entity)
        return if !bundle || !entity

        corporation = bundle.corporation
        corporation.holding_ok?(entity, bundle.percent) &&
        (!corporation.counts_for_limit || entity.num_certs < @game.cert_limit)
      end

      def check_track_restrictions!(old_tile, new_tile)
        old_paths = old_tile.paths
        changed_city = false
        used_new_track = old_paths.empty?

        new_tile.paths.each do |np|
          next unless connected_paths[np]

          op = old_paths.find { |path| path <= np }
          used_new_track = true unless op
          changed_city = true if op&.node && op.node.max_revenue != np.node.max_revenue
        end

        case @game.class::TRACK_RESTRICTION
        when :permissive
          true
        when :restrictive
          raise GameError, 'Must use new track' unless used_new_track
        when :semi_restrictive
          raise GameError, 'Must use new track or change city value' if !used_new_track && !changed_city
        else
          raise
        end
      end
    end
  end
end<|MERGE_RESOLUTION|>--- conflicted
+++ resolved
@@ -240,16 +240,12 @@
           else
             []
           end
-<<<<<<< HEAD
         cost = if action.entity.is_a?(Company) && action.entity.abilities(:tile_lay)['free']
                  0
                else
-                 tile_cost(old_tile, abilities)
+                 cost = tile_cost(old_tile, abilities) + border_cost(tile)
                end
-=======
-
-        cost = tile_cost(old_tile, abilities) + border_cost(tile)
->>>>>>> db991870
+
         entity.spend(cost, @game.bank) if cost.positive?
 
         @log << "#{action.entity.name}"\

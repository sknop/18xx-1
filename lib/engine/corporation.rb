# frozen_string_literal: true

require_relative 'operator'
require_relative 'ownable'
require_relative 'passer'
require_relative 'share'
require_relative 'share_holder'
require_relative 'spender'
require_relative 'token'

module Engine
  class Corporation
    include Operator
    include Ownable
    include Passer
    include ShareHolder
    include Spender

    attr_accessor :ipoed, :share_price
    attr_reader :capitalization, :companies, :min_price, :name, :full_name
    attr_writer :par_price

    def initialize(sym:, name:, **opts)
      @name = sym
      @full_name = name
<<<<<<< HEAD
      @logo = "/logos/#{opts[:logo]}.svg"
      @tokens = tokens.map { |price| Token.new(self, price: price) }
=======
>>>>>>> 7243d310
      [
        Share.new(self, president: true, percent: 20),
        *8.times.map { |index| Share.new(self, percent: 10, index: index + 1) },
      ].each { |share| shares_by_corporation[self] << share }

      @share_price = nil
      @par_price = nil
      @ipoed = false
      @companies = []

      @cash = 0
      @capitalization = opts[:capitalization] || :full
      @float_percent = opts[:float_percent] || 60
      @min_price = opts[:min_price]
<<<<<<< HEAD
      @color = opts[:color]
      @text_color = opts[:text_color] || '#ffffff'
      @always_market_price = opts[:always_market_price] || false
      @needs_token_to_par = opts[:needs_token_to_par] || false
=======
      @always_market_price = opts[:always_market_price] || false

      operator_setup(opts)
>>>>>>> 7243d310
    end

    def <=>(other)
      # corporation with higher share price, farthest on the right, and first position on the share price goes first
      sp = share_price
      ops = other.share_price
      [ops.price, ops.coordinates&.last, -ops.corporations.find_index(other)] <=>
      [sp.price, sp.coordinates.last, -sp.corporations.find_index(self)]
    end

    def counts_for_limit
      # if no share price, like when you exchange a share pre-ipo
      # it still counts
      @share_price ? @share_price.counts_for_limit : true
    end

    def can_par?
      return false if @needs_token_to_par && @tokens.empty?

      true
    end

    def par_price
      @always_market_price ? @share_price : @par_price
    end

    def num_ipo_shares
      num_shares_of(self)
    end

    def num_player_shares
      share_holders.values.sum / 10
    end

    def num_market_shares
      10 - num_ipo_shares - num_player_shares
    end

<<<<<<< HEAD
    def next_token
      @tokens.find { |t| !t.used? }
    end

    def next_token_by_type(type)
      @tokens.find { |t| !t.used? && t.type == type }
    end

    def next_tokens_by_type
      @tokens.reject(&:used?).uniq(&:type)
    end

=======
>>>>>>> 7243d310
    def share_holders
      @share_holders ||= Hash.new(0)
    end

    def id
      @name
    end

    def president?(player)
      return false unless player

      owner == player
    end

    def floated?
      percent_of(self) <= 100 - @float_percent
    end

    def player?
      false
    end

    def company?
      false
    end

    def corporation?
      true
    end

    def minor?
      false
    end

    def inspect
      "<#{self.class.name}: #{id}>"
    end

    # Is it legal to hold percent shares in this corporation?
    def holding_ok?(share_holder, extra_percent = 0)
      percent = share_holder.percent_of(self) + extra_percent
      %i[orange brown].include?(@share_price&.color) || percent <= 60
    end

    def abilities(type)
      @companies.each do |company|
        ability = company.abilities(type)
        yield ability, company if ability
      end
    end
  end
end<|MERGE_RESOLUTION|>--- conflicted
+++ resolved
@@ -23,11 +23,7 @@
     def initialize(sym:, name:, **opts)
       @name = sym
       @full_name = name
-<<<<<<< HEAD
       @logo = "/logos/#{opts[:logo]}.svg"
-      @tokens = tokens.map { |price| Token.new(self, price: price) }
-=======
->>>>>>> 7243d310
       [
         Share.new(self, president: true, percent: 20),
         *8.times.map { |index| Share.new(self, percent: 10, index: index + 1) },
@@ -42,16 +38,9 @@
       @capitalization = opts[:capitalization] || :full
       @float_percent = opts[:float_percent] || 60
       @min_price = opts[:min_price]
-<<<<<<< HEAD
-      @color = opts[:color]
-      @text_color = opts[:text_color] || '#ffffff'
       @always_market_price = opts[:always_market_price] || false
       @needs_token_to_par = opts[:needs_token_to_par] || false
-=======
-      @always_market_price = opts[:always_market_price] || false
-
       operator_setup(opts)
->>>>>>> 7243d310
     end
 
     def <=>(other)
@@ -88,25 +77,6 @@
 
     def num_market_shares
       10 - num_ipo_shares - num_player_shares
-    end
-
-<<<<<<< HEAD
-    def next_token
-      @tokens.find { |t| !t.used? }
-    end
-
-    def next_token_by_type(type)
-      @tokens.find { |t| !t.used? && t.type == type }
-    end
-
-    def next_tokens_by_type
-      @tokens.reject(&:used?).uniq(&:type)
-    end
-
-=======
->>>>>>> 7243d310
-    def share_holders
-      @share_holders ||= Hash.new(0)
     end
 
     def id

--- conflicted
+++ resolved
@@ -52,12 +52,9 @@
     end
 
     def render_title
-<<<<<<< HEAD
       or_history_titles = render_history_titles(@game.corporations)
-=======
       props = { style: { padding: '0 0.3rem' } }
 
->>>>>>> 02ed5904
       [
         h(:tr, [
           h(:th, { style: { width: '20px' } }, ''),

# frozen_string_literal: true

module View
  class Corporation < Snabberb::Component
    needs :corporation
    needs :selected_corporation, default: nil, store: true
    needs :game, store: true

    def render
      onclick = lambda do
        selected_corporation = selected? ? nil : @corporation
        store(:selected_corporation, selected_corporation)
      end

      card_style = {
        display: 'inline-block',
        cursor: 'pointer',
        position: 'relative',
        border: 'solid 1px gainsboro',
        'border-radius': '10px',
        overflow: 'hidden',
        padding: '0.5rem',
        margin: '0.5rem 0.5rem 0 0',
        width: '320px',
        'vertical-align': 'top',
      }
<<<<<<< HEAD
=======
      if selected?
        card_style['background-color'] = 'lightblue'
        card_style['color'] = 'black'
      end
>>>>>>> e2bc57ab

      if @game.round.can_act?(@corporation)
        card_style['border'] = 'solid 1px black'
        card_style['background-color'] = '#dfd'
        card_style['color'] = 'black'
      end

      card_style['background-color'] = 'lightblue' if selected?

      children = [
        render_title,
        render_holdings,
        render_shares,
      ]

      children << render_companies if @corporation.companies.any?

      revenue_table_props = {
        style: {
          'text-align': 'center',
          'font-weight': 'bold',
          'margin-left': 'auto',
          'margin-right': 'auto',
        },
      }

      if @corporation.owner
        subchildren = (@corporation.operating_history.empty? ? [] : [render_revenue_history])
        children << h(:table, revenue_table_props, [h(:tr, subchildren)])
      end

      h(:div, { style: card_style, on: { click: onclick } }, children)
    end

    def render_title
      title_style = {
        background: @corporation.color,
        color: @corporation.text_color,
        'text-align': 'center',
        padding: '0.5rem 0px',
        'font-weight': 'bold',
        margin: '-0.5rem -0.5rem 0 -0.5rem',
      }
      h(:div, { style: title_style }, @corporation.full_name)
    end

    def render_holdings
      holdings_style = {
        'text-align': 'center',
        'white-space': 'nowrap',
        'background-color': 'lightgray',
        color: 'black',
        display: 'flex',
        'justify-content': 'center',
        margin: '0 -0.5rem',
      }

      holdings_style['background-color'] = '#9b9' if @game.round.can_act?(@corporation)

      h(:div, { style: holdings_style }, [
        render_header_segment(@corporation.name, 'Sym'),
        render_trains,
        render_header_segment(@game.format_currency(@corporation.cash), 'Cash'),
        render_tokens,
      ])
    end

    def render_trains
      train_value = @corporation.trains.empty? ? 'None' : @corporation.trains.map(&:name).join(',')
      render_header_segment(train_value, 'Trains')
    end

    def render_header_segment(value, key)
      props = {
        style: {
          display: 'inline-block',
          margin: '0.5em',
          'text-align': 'center',
        },
      }

      value_props = {
        style: {
          'font-size': '16px',
          'font-weight': 'bold',
          'max-width': '120px',
          'white-space': 'nowrap',
          'text-overflow': 'ellipsis',
          overflow: 'hidden',
        },
      }
      h(:div, props, [
        h(:div, value_props, value),
        h(:div, key),
      ])
    end

    def render_treasury
      h(:div, "Treasury: #{@game.format_currency(@corporation.cash)}")
    end

    def render_tokens
      token_style = {
        margin: '0.5rem',
        'text-align': 'center',
      }
      token_list_style = {
        width: '2rem',
        float: 'left',
      }

      tokens_body = @corporation.tokens.map.with_index do |token, i|
        props = {
          attrs: {
            src: @corporation.logo,
          },
          style: {
            width: '25px',
          },
        }

        props[:style][:filter] = 'contrast(15%) grayscale(100%)' if token.used?

        token_text = i.zero? ? @corporation.coordinates : token.price

        h(:div, { style: token_list_style }, [
          h(:img, props),
          h(:div, token_text),
        ])
      end
      h(:div, { style: token_style }, tokens_body)
    end

    def share_price_str(share_price)
      share_price ? @game.format_currency(share_price.price) : ''
    end

    def share_number_str(number)
      number.positive? ? number.to_s : ''
    end

    def render_shares
      td_props = {
        style: {
          padding: '0 0.5rem',
          'line-height': '1.25rem',
        },
      }

      player_info = @game
        .players
        .map do |p|
          [p, @corporation.president?(p), p.num_shares_of(@corporation), @game.round.did_sell?(@corporation, p)]
        end

      player_rows = player_info
        .select { |_, _, num_shares, did_sell| num_shares.positive? || did_sell }
        .sort_by { |_, president, num_shares, _| [president ? 0 : 1, -num_shares] }
        .map do |player, president, num_shares, did_sell|
        name_props = {
          style: {
            padding: '0 0.3rem',
          },
        }

        sold_props = {
          style: {
            padding: '0 0.5rem',
            'line-height': '1.25rem',
            'font-style': 'italic',
          },
        }

        h(:tr, [
          h(:td, name_props, player.name),
          h(:td, td_props, "#{num_shares}#{president ? '*' : ''}"),
          h(:td, sold_props, did_sell ? 'Sold' : ''),
        ])
      end

      market_tr_props = {
        style: {
          'border-bottom': player_rows.any? ? '1px solid #888' : '0',
        },
      }

      num_ipo_shares = @corporation.num_shares_of(@corporation)
      num_market_shares = @game.share_pool.num_shares_of(@corporation)

      pool_rows = [
        h(:tr, [
          h(:td, td_props, 'IPO'),
          h(:td, td_props, share_number_str(num_ipo_shares)),
          h(:td, td_props, share_price_str(@corporation.par_price)),
        ]),
      ]

      if player_rows.any?
        pool_rows << h(:tr, [
          h(:td, td_props, 'Market'),
          h(:td, td_props, share_number_str(num_market_shares)),
          h(:td, td_props, share_price_str(@corporation.share_price)),
        ])
      end

      rows = [
        *pool_rows,
        h(:tr, market_tr_props, [h(:td, { colspan: '100%' }, '')]),
        *player_rows,
      ]

      table_props = {
        style: {
          'border-collapse': 'collapse', # so line under margin will work
          'text-align': 'center',
          'margin-left': 'auto',
          'margin-right': 'auto',
          'margin-top': '0.5rem',
        },
      }

      h(:table, table_props, [
        h(:tr, [
          h(:th, td_props, 'Shareholder'),
          h(:th, td_props, 'Shares'),
          h(:th, td_props, 'Price'),
        ]),
        *rows,
      ])
    end

    def render_companies
      props = {
        style: {
          'margin-top': '1rem',
          'text-align': 'center',
          'margin-left': 'auto',
          'margin-right': 'auto',
        },
      }

      companies = @corporation.companies.map do |company|
        render_company(company)
      end

      h(:table, props, [
        h(:tr, [
          h(:th, 'Company'),
          h(:th, 'Income'),
        ]),
        *companies,
      ])
    end

    def render_company(company)
      props = {
        style: {
          'padding': '0 0.3rem',
          'line-height': '1.25rem',
        },
      }

      h(:tr, [
        h(:td, props, company.name),
        h(:td, props, @game.format_currency(company.revenue)),
      ])
    end

    def render_president
      props = {
        style: {
          'font-weight': 'bold',
        },
      }

      h(:td, props, "President: #{@corporation.owner.name}")
    end

    def render_revenue_history
      props = {
        style: {
          'padding-top': '1rem',
          'text-align': 'center',
          'font-weight': 'bold',
        },
      }

      last_run = @corporation.operating_history[@corporation.operating_history.keys.max].revenue
      h(:td, props, "Last Run: #{@game.format_currency(last_run)}")
    end

    def selected?
      @corporation == @selected_corporation
    end
  end
end<|MERGE_RESOLUTION|>--- conflicted
+++ resolved
@@ -24,13 +24,6 @@
         width: '320px',
         'vertical-align': 'top',
       }
-<<<<<<< HEAD
-=======
-      if selected?
-        card_style['background-color'] = 'lightblue'
-        card_style['color'] = 'black'
-      end
->>>>>>> e2bc57ab
 
       if @game.round.can_act?(@corporation)
         card_style['border'] = 'solid 1px black'
@@ -38,7 +31,10 @@
         card_style['color'] = 'black'
       end
 
-      card_style['background-color'] = 'lightblue' if selected?
+      if selected?
+        card_style['background-color'] = 'lightblue'
+        card_style['color'] = 'black'
+      end
 
       children = [
         render_title,

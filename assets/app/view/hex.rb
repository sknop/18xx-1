--- conflicted
+++ resolved
@@ -17,19 +17,6 @@
       pointy: [SIZE * Math.sqrt(3) / 2, SIZE * 3 / 2],
     }.freeze
 
-<<<<<<< HEAD
-    COLOR = {
-      white: '#EAE0C8',
-      yellow: '#fde900',
-      green: '#71bf44',
-      brown: '#cb7745',
-      gray: '#bcbdc0',
-      red: '#ec232a',
-      blue: '#0000ff',
-    }.freeze
-
-=======
->>>>>>> 0a7cf6d3
     NON_TRANSPARENT_ROLES = %i[tile_selector tile_page].freeze
 
     needs :hex
@@ -68,11 +55,7 @@
       props = {
         attrs: {
           transform: transform,
-<<<<<<< HEAD
-          fill: @user&.dig(:settings, @tile&.color) || (COLOR[@tile&.color || 'white']),
-=======
-          fill: Lib::Hex::COLOR.fetch(@tile&.color, 'white'),
->>>>>>> 0a7cf6d3
+          fill: @user&.dig(:settings, @tile&.color) || (Lib::Hex::COLOR[@tile&.color || 'white']),
           stroke: 'black',
        },
       }

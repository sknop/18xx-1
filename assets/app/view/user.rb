# frozen_string_literal: true

require 'game_manager'
require 'user_manager'
require 'view/game_row'
require 'view/form'

module View
  class User < Form
    include GameManager
    include UserManager

    needs :type

    def render_content
      title, inputs =
        case @type
        when :signup
          ['Signup', [
            render_input('User Name', id: :name),
            render_input('Email', id: :email, type: :email, attrs: { autocomplete: 'email' }),
            render_input('Password', id: :password, type: :password, attrs: { autocomplete: 'new-password' }),
            render_notifications,
            h(:div, [render_button('Create Account') { submit }]),
          ]]
        when :login
          ['Login', [
            render_input('Email', id: :email, type: :email, attrs: { autocomplete: 'email' }),
            render_input('Password', id: :password, type: :password, attrs: { autocomplete: 'current-password' }),
            h(:div, [render_button('Login') { submit }]),
            h(:a, { attrs: { href: '/forgot' } }, 'Forgot Password'),
          ]]
        when :profile
          ['Profile Settings', [
<<<<<<< HEAD
            render_notifications(@user&.dig(:settings, :notifications)),
            h(:div, [
              render_bg_color(@user&.dig(:settings, :bg_color)),
              render_font_color(@user&.dig(:settings, :font_color)),
            ]),
            render_button('Save Changes') { submit },
=======
            h(:div, [
              render_notifications(@user&.dig(:settings, :notifications)),
              render_button('Save Changes') { submit },
            ]),
>>>>>>> c3d06e51
            render_button('Logout') { logout },
          ]]
        end

      children = [render_form(title, inputs)]

      if @type == :profile
        finished_games = @games.select do |game|
          user_in_game?(@user, game) && game['status'] == 'finished'
        end

        children << h(
          GameRow,
          header: 'Your Finished Games',
          game_row_games: finished_games,
          type: :personal,
          user: @user,
        )
      end

      h(:div, children)
    end

    def render_notifications(checked = true)
      render_input(
        'Allow Turn and Message Notifications',
        id: :notifications,
        type: :checkbox,
        attrs: { checked: checked },
      )
    end

<<<<<<< HEAD
    def render_bg_color(bg_color)
      bg_color ||= '#ffffff'
      render_input(
        'Background color',
        id: :bg_color,
        type: :color,
        attrs: { value: bg_color },
      )
    end

    def render_font_color(font_color)
      font_color ||= '#000000'
      render_input(
        'Font color',
        id: :font_color,
        type: :color,
        attrs: { value: font_color },
      )
    end

=======
>>>>>>> c3d06e51
    def submit
      case @type
      when :signup
        create_user(params)
      when :login
        login(params)
      when :profile
        edit_user(params)
      end
    end
  end
end<|MERGE_RESOLUTION|>--- conflicted
+++ resolved
@@ -32,19 +32,12 @@
           ]]
         when :profile
           ['Profile Settings', [
-<<<<<<< HEAD
             render_notifications(@user&.dig(:settings, :notifications)),
             h(:div, [
               render_bg_color(@user&.dig(:settings, :bg_color)),
               render_font_color(@user&.dig(:settings, :font_color)),
             ]),
             render_button('Save Changes') { submit },
-=======
-            h(:div, [
-              render_notifications(@user&.dig(:settings, :notifications)),
-              render_button('Save Changes') { submit },
-            ]),
->>>>>>> c3d06e51
             render_button('Logout') { logout },
           ]]
         end
@@ -77,7 +70,6 @@
       )
     end
 
-<<<<<<< HEAD
     def render_bg_color(bg_color)
       bg_color ||= '#ffffff'
       render_input(
@@ -98,8 +90,6 @@
       )
     end
 
-=======
->>>>>>> c3d06e51
     def submit
       case @type
       when :signup

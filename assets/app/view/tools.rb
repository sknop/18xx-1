--- conflicted
+++ resolved
@@ -1,11 +1,8 @@
 # frozen_string_literal: true
 
 require 'game_manager'
-<<<<<<< HEAD
 require 'view/game_data'
-=======
 require 'lib/storage'
->>>>>>> f4e37e88
 
 module View
   class Tools < Snabberb::Component
@@ -17,26 +14,10 @@
     needs :confirm_endgame, store: true, default: false
 
     def render
-<<<<<<< HEAD
+      @settings = Lib::Storage[@game.id] || {}
       h(:div, [
-        *render_admin,
+        *render_tools,
         h(GameData, actions: @game.actions.map(&:to_h))
-=======
-      @game_data = @game_data.merge(actions: @game.actions.map(&:to_h))
-      @json = `JSON.stringify(#{@game_data.to_n}, null, 2)`
-      @settings = Lib::Storage[@game.id] || {}
-
-      props = {
-        style: {
-          'white-space': 'pre-wrap',
-        },
-      }
-
-      h(:div, props, [
-        *render_tools,
-        render_clone_game,
-        @json,
->>>>>>> f4e37e88
       ])
     end
 

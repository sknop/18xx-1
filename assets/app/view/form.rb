# frozen_string_literal: true

module View
  class Form < Snabberb::Component
    needs :app_route, default: nil, store: true

    def render
      @inputs = {}

      render_content
    end

    def render_content
      raise NotImplementedError
    end

    def submit
      raise NotImplementedError
    end

    def params
      @inputs.map do |key, input|
        input = Native(input)
        elm = input['elm']
        [key, elm['type'] == 'checkbox' ? elm['checked'] : elm['value']]
      end.to_h
    end

    def render_form(name, inputs)
      enter = lambda do |event|
        code = event.JS['keyCode']
        submit if code && code == 13
      end

      props = {
        on: { keyup: enter },
      }

      id = name.gsub(/\s/, '-').downcase
      h(:form, props, [
        h(:legend, name),
        h("div##{id}", inputs),
        h(:input, attrs: { type: :text }, style: { display: 'none' }),
      ])
    end

    # rubocop:disable Layout/LineLength
    def render_input(label, placeholder: '', id:, el: 'input', type: 'text', attrs: {}, container_style: {}, label_style: {}, input_style: {}, children: [])
      # rubocop:enable Layout/LineLength
      label_props = {
        style: label_style,
        attrs: { for: id },
      }
      input_props = {
        style: input_style,
        attrs: {
<<<<<<< HEAD
          id: "input_#{id}",
          placeholder: label,
=======
          placeholder: placeholder,
          id: id,
>>>>>>> 41a16ddf
          type: type,
          **attrs,
        },
      }
      input_props[:attrs].delete(:placeholder) if placeholder == ''
      input = h(el, input_props, children)
      @inputs[id] = input
      h(
        'div.input-container',
        { style: { **container_style } },
        [h(:label, label_props, label), input]
      )
    end

    def render_button(text, &block)
      props = {
        attrs: { type: :button },
        on: { click: block },
      }

      h('button.button', props, text)
    end
  end
end<|MERGE_RESOLUTION|>--- conflicted
+++ resolved
@@ -54,13 +54,9 @@
       input_props = {
         style: input_style,
         attrs: {
-<<<<<<< HEAD
           id: "input_#{id}",
-          placeholder: label,
-=======
           placeholder: placeholder,
           id: id,
->>>>>>> 41a16ddf
           type: type,
           **attrs,
         },

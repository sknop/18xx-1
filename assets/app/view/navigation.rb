--- conflicted
+++ resolved
@@ -25,22 +25,7 @@
         other_links << item('Login', '/login')
       end
 
-<<<<<<< HEAD
       h('div.nav', props, [
-=======
-      logo_props = {
-        attrs: {
-          src: '/images/logo.svg',
-        },
-        style: {
-          position: 'absolute',
-          top: '16px',
-          width: '80px',
-        },
-      }
-
-      h(:div, props, [
->>>>>>> c3d06e51
         h(:a, { attrs: { href: '/' } }, [
           h(Logo),
         ]),

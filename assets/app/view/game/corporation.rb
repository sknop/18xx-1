# frozen_string_literal: true

module View
  module Game
    class Corporation < Snabberb::Component
      needs :corporation
      needs :selected_corporation, default: nil, store: true
      needs :game, store: true

      def render
        onclick = lambda do
          selected_corporation = selected? ? nil : @corporation
          store(:selected_corporation, selected_corporation)
        end

        card_style = {
          cursor: 'pointer',
          width: '16rem',
        }

        if @game.round.can_act?(@corporation)
          card_style['border'] = '1px solid black'
          card_style['background-color'] = '#dfd'
          card_style['color'] = 'black'
        end

        if selected?
          card_style['background-color'] = 'lightblue'
          card_style['color'] = 'black'
        end

        children = [render_title, render_holdings]

        unless @corporation.minor?
          children << render_shares
          children << render_companies if @corporation.companies.any?
        end

        if @corporation.owner
          subchildren = (@corporation.operating_history.empty? ? [] : [render_revenue_history])
          children << h('table.center', [h(:tr, subchildren)])
        end

        h('div.corp.card', { style: card_style, on: { click: onclick } }, children)
      end

      def render_title
        title_row_props = {
          style: {
            grid: '1fr / auto auto',
            padding: '0.2rem 0.4rem',
            background: @corporation.color,
            color: @corporation.text_color,
            height: '2.4rem',
          },
        }
        logo_props = {
          attrs: { src: @corporation.logo },
          style: {
            height: '1.6rem',
            width: '1.6rem',
            'align-self': 'center',
            'justify-self': 'start',
            border: '2px solid currentColor',
            'border-radius': '0.5rem',
          },
        }
        name_props = {
          style: {
            color: 'currentColor',
            display: 'inline-block',
            'justify-self': 'start',
            'max-width': '22rem',
          }
        }

        h('div.corp__title', title_row_props, [
          h(:img, logo_props),
          h('div.title', name_props, @corporation.full_name),
        ])
      end

      def render_holdings
        holdings_row_props = {
          style: {
            grid: '1fr / auto auto auto',
            gap: '0 0.2rem',
            padding: '0.2rem 0.5rem',
            'background-color': @game.round.can_act?(@corporation) ? '#99bb99' : 'gainsboro',
            color: 'black',
          },
        }
        sym_props = {
          style: {
            'font-size': '1.5rem',
            'font-weight': 'bold',
            'justify-self': 'start',
          },
        }
        holdings_props = {
          style: {
            grid: '1fr / 1fr 1fr',
            gap: '0 0.3rem',
          },
        }

        h('div.corp__holdings', holdings_row_props, [
          h(:div, sym_props, @corporation.name),
          h(:div, holdings_props, [
            render_trains,
            render_header_segment(@game.format_currency(@corporation.cash), 'Cash'),
          ]),
          render_tokens,
        ])
      end

      def render_trains
        train_value = @corporation.trains.empty? ? 'None' : @corporation.trains.map(&:name).join(',')
        render_header_segment(train_value, 'Trains')
      end

      def render_header_segment(value, key)
        segment_props = {
          style: {
            grid: '3fr 2fr / 1fr',
          },
        }
        value_props = {
          style: {
            'max-width': '7.5rem',
            'font-weight': 'bold',
          },
        }
        key_props = {
          style: {
            'align-self': 'end',
          },
        }
        h(:div, segment_props, [
          h('div.right.nowrap', value_props, value),
          h(:div, key_props, key),
        ])
      end

      def render_tokens
        token_list_props = {
          style: {
            grid: '1fr / auto-flow',
            'justify-self': 'right',
            gap: '0 0.2rem',
          },
        }
        token_column_props = {
          style: {
            grid: '3fr 2fr / 1fr',
          },
        }
        token_text_props = {
          style: {
            'align-self': 'end',
          },
        }

        tokens_body = @corporation.tokens.map.with_index do |token, i|
          img_props = {
            attrs: {
              src: token.corporation.logo,
            },
            style: {
              width: '1.5rem',
            },
          }
          img_props[:style][:filter] = 'contrast(50%) grayscale(100%)' if token.used?

          token_text = i.zero? ? @corporation.coordinates : token.price

          h(:div, token_column_props, [
            h(:img, img_props),
            h(:div, token_text_props, token_text),
          ])
        end
        h(:div, token_list_props, tokens_body)
      end

      def share_price_str(share_price)
        share_price ? @game.format_currency(share_price.price) : ''
      end

      def share_number_str(number)
        number.positive? ? number.to_s : ''
      end

      def render_shares
<<<<<<< HEAD
        player_info = @game
          .players
          .map do |p|
          [p, @corporation.president?(p), p.num_shares_of(@corporation), @game.round.did_sell?(@corporation, p)]
=======
        td_props = {
          style: {
            padding: '0 0.5rem',
            'line-height': '1.25rem',
          },
        }

        player_info = @game.players.map do |player|
          [
            player,
            @corporation.president?(player),
            player.num_shares_of(@corporation),
            @game.round.did_sell?(@corporation, player),
          ]
>>>>>>> b04d0297
        end

        shares_props = {
          style: {
            'padding-right': '1.5rem',
          },
        }

        player_rows = player_info
          .select { |_, _, num_shares, did_sell| num_shares.positive? || did_sell }
          .sort_by { |_, president, num_shares, _| [president ? 0 : 1, -num_shares] }
          .map do |player, president, num_shares, did_sell|
            h('tr.player', [
              h("td.name.#{president ? 'president' : ''}", player.name),
              h('td.right', shares_props, "#{president ? '* ' : ''}#{num_shares}"),
              did_sell ? h('td.italic', 'Sold') : '',
            ])
          end

        pool_rows = [
          h('tr.ipo', [
            h('td.name', 'IPO'),
            h('td.right', shares_props, share_number_str(@corporation.num_ipo_shares)),
            h('td.right', share_price_str(@corporation.par_price)),
          ]),
        ]

        market_tr_props = {
          style: {
            'border-bottom': player_rows.any? ? '1px solid currentColor' : '0',
          },
        }

        if player_rows.any?
          pool_rows << h('tr.market', market_tr_props, [
            h('td.name', 'Market'),
            h('td.right', shares_props, share_number_str(@corporation.num_market_shares)),
            h('td.right', share_price_str(@corporation.share_price)),
          ])
        end

        rows = [
          *pool_rows,
          *player_rows,
        ]

        props = { style: { 'border-collapse': 'collapse' } }

        h('table.center', props, [
          h(:thead, [
            h(:tr, [
              h(:th, 'Shareholder'),
              h(:th, 'Shares'),
              h(:th, 'Price'),
            ]),
          ]),
          h(:tbody, [
            *rows,
          ]),
        ])
      end

      def render_companies
        companies = @corporation.companies.map do |company|
          render_company(company)
        end

        h('table.center', [
          h(:thead, [
            h(:tr, [
              h(:th, 'Company'),
              h(:th, 'Income'),
            ]),
          ]),
          h(:tbody, [
            *companies,
          ]),
        ])
      end

      def render_company(company)
        h(:tr, [
          h('td.name.nowrap', company.name),
          h('td.right', @game.format_currency(company.revenue)),
        ])
      end

      def render_revenue_history
        last_run = @corporation.operating_history[@corporation.operating_history.keys.max].revenue
        h('td.bold', "Last Run: #{@game.format_currency(last_run)}")
      end

      def selected?
        @corporation == @selected_corporation
      end
    end
  end
end<|MERGE_RESOLUTION|>--- conflicted
+++ resolved
@@ -15,7 +15,7 @@
 
         card_style = {
           cursor: 'pointer',
-          width: '16rem',
+          width: '20rem',
         }
 
         if @game.round.can_act?(@corporation)
@@ -70,8 +70,7 @@
             color: 'currentColor',
             display: 'inline-block',
             'justify-self': 'start',
-            'max-width': '22rem',
-          }
+          },
         }
 
         h('div.corp__title', title_row_props, [
@@ -191,27 +190,10 @@
       end
 
       def render_shares
-<<<<<<< HEAD
         player_info = @game
           .players
           .map do |p|
           [p, @corporation.president?(p), p.num_shares_of(@corporation), @game.round.did_sell?(@corporation, p)]
-=======
-        td_props = {
-          style: {
-            padding: '0 0.5rem',
-            'line-height': '1.25rem',
-          },
-        }
-
-        player_info = @game.players.map do |player|
-          [
-            player,
-            @corporation.president?(player),
-            player.num_shares_of(@corporation),
-            @game.round.did_sell?(@corporation, player),
-          ]
->>>>>>> b04d0297
         end
 
         shares_props = {
@@ -225,7 +207,7 @@
           .sort_by { |_, president, num_shares, _| [president ? 0 : 1, -num_shares] }
           .map do |player, president, num_shares, did_sell|
             h('tr.player', [
-              h("td.name.#{president ? 'president' : ''}", player.name),
+              h("td.name.nowrap.#{president ? 'president' : ''}", player.name),
               h('td.right', shares_props, "#{president ? '* ' : ''}#{num_shares}"),
               did_sell ? h('td.italic', 'Sold') : '',
             ])
@@ -293,8 +275,12 @@
       end
 
       def render_company(company)
+        props = {
+          style: { 'max-width': '15rem' },
+        }
+
         h(:tr, [
-          h('td.name.nowrap', company.name),
+          h('td.name.nowrap', props, company.name),
           h('td.right', @game.format_currency(company.revenue)),
         ])
       end

--- conflicted
+++ resolved
@@ -46,22 +46,14 @@
           return if @token
           return unless @game.round.can_place_token?
 
-<<<<<<< HEAD
           # If there's a choice of tokens of different types show the selector, otherwise just place
           next_tokens = @game.current_entity.next_tokens_by_type
           if next_tokens.size == 1
             action = Engine::Action::PlaceToken.new(
               @game.current_entity,
-              @city,
-              @slot_index
+              city: @city,
+              slot: @slot_index,
             )
-=======
-          action = Engine::Action::PlaceToken.new(
-            @game.current_entity,
-            city: @city,
-            slot: @slot_index,
-          )
->>>>>>> 7243d310
 
             process_action(action)
           else

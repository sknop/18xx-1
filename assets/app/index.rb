--- conflicted
+++ resolved
@@ -2,149 +2,6 @@
 
 class Index < Snabberb::Layout
   def render
-<<<<<<< HEAD
-    css = <<~CSS
-      * { font-family: 'Inconsolata', monospace; }
-
-      /* prevent hover effects on mobile devices */
-      @media(hover: hover) and (pointer: fine) {
-        .button:hover, .button-link:hover {
-          background: black;
-          border-color: rgb(217, 210, 210);
-          color: white;
-        }
-        .button, .button-link {
-          outline: 0;
-        }
-        .button:active, .button-link:active, .button:focus, .button-link:focus {
-          outline: 0;
-          opacity: 0.8;
-        }
-        a.nav:hover, a.default-bg:hover, a.text:hover {
-          text-decoration: underline dotted;
-          opacity: 0.8;
-        }
-        #logo a:hover {
-          opacity: 0.8;
-        }
-        a:active {
-          outline: 0;
-        }
-        a.game__nav:hover {
-          opacity: 0.8;
-        }
-      }
-
-      a.nav, a.default-bg, a.text  {
-        color: currentColor;
-      }
-      a.nav {
-        margin: 0 1rem;
-      }
-      a.game__nav:focus {
-        font-weight: bold;
-        outline: 0;
-      }
-
-      #nav {
-        box-shadow: 0 2px 0 0 gainsboro;
-        display: flex;
-        justify-content: space-between;
-        line-height: 3rem;
-        padding: 0 1rem 0.5rem 1rem;
-      }
-      #logo a {
-        color: currentColor;
-        font-weight: bold;
-        text-decoration: none;
-      }
-      #logo__18xx {
-        display: inline-block;
-        height: 3rem;
-        text-align: center;
-        width: 2.5rem;
-      }
-      #logo__18xx.yellow {
-        background: url(/images/logo_polygon_yellow.svg) left/2.5rem no-repeat;
-        color: black;
-      }
-      #logo__18xx.red {
-        background: url(/images/logo_polygon_red.svg) left/2.5rem no-repeat;
-        color: white;
-      }
-
-      @media (prefers-color-scheme: dark) {
-        body {
-          background-color: black;
-          color: gainsboro;
-        }
-      }
-
-      .card_header {
-        font-size: 15px;
-        font-weight: bold;
-        margin: 1rem 0;
-      }
-
-      .back {
-        font-size: 15px;
-        font-weight: bold;
-        margin: 1rem 0;
-      }
-
-      .button, .button-link {
-        font-size: 14px;
-        background: whitesmoke;
-        color: black;
-        border: solid 1px black;
-        border-radius: 5px;
-        padding: 0.2rem 1rem;
-        cursor: pointer;
-      }
-
-      .button-link {
-        text-decoration: none;
-        color: initial;
-        background: whitesmoke;
-      }
-
-      input, select {
-        cursor: pointer;
-        vertical-align: middle;
-      }
-
-      .half {
-        width: 100%;
-        display: inline-block;
-      }
-
-      .margined {
-        margin: 1rem 1rem 1rem 0;
-      }
-
-      .margined_half {
-        margin: 0.5rem 0.5rem 0.5rem 0;
-      }
-
-      @media only screen and (min-width: 900px) {
-        .half { width: 49%; }
-      }
-
-      #settings__theme * {
-        vertical-align: middle;
-      }
-      #settings__theme__preview {
-        display: inline-block;
-      }
-      .color-square {
-        display: inline-block;
-        height: 2rem;
-        width: 2rem;
-      }
-    CSS
-
-=======
->>>>>>> 48d24f95
     view_port = {
       name: 'viewport',
       content: 'width=device-width, initial-scale=1, maximum-scale=1.0, minimum-scale=1.0, user-scalable=0',

# frozen_string_literal: true

require 'compiled-opal'
require 'snabberb'
require 'polyfill'

require 'lib/connection'
require 'view/game'
require 'view/all_tiles'
require 'view/all_tokens'
require 'engine/game/base'
require 'engine/game/g_1889'

class App < Snabberb::Component
  needs :game, store: true
  needs :page, store: true, default: 'game'
<<<<<<< HEAD
  needs :show_grid, default: false, store: true
=======
  needs :connection, store: true, default: nil
>>>>>>> f8808ae1

  def render
    @connection ||= Lib::Connection.new('/game/subscribe', self)
    store(:connection, @connection, skip: true)

    page =
      case @page
      when 'game'
        [h(View::Game)]
      when 'tiles'
        [h(View::AllTiles)]
      when 'tokens'
        [h(View::AllTokens)]
      else
        []
      end

    children = tabs + page

    h(:div, { props: { id: 'app' } }, children)
  end

  def tabs
    [
      h(:button, { on: { click: -> { store(:page, 'game') } } }, 'Game'),
      h(:button, { on: { click: -> { store(:page, 'tiles') } } }, 'All Tiles'),
      h(:button, { on: { click: -> { store(:page, 'tokens') } } }, 'All Tokens'),
      h(:button, { on: { click: -> { store(:show_grid, !@show_grid) } } }, 'Toggle Tile Grid'),
    ]
  end

  def on_message(type, data)
    case type
    when 'action'
      n_id = data['id']
      o_id = @game.actions.size
      if n_id == o_id
        store(:game, @game.process_action(data))
      elsif n_id > o_id
        @connection.send('refresh')
      end
    when 'refresh'
      store(:game, @game.clone(data))
    end
  end
end

class Index < Snabberb::Layout
  def render
    h(:html, [
      h(:head, [
        h(:meta, props: { charset: 'utf-8' }),
        h(
          :meta,
          props: {
            name: 'viewport',
            content: 'width=device-width, initial-scale=1.0, maximum-scale=1.0, minimum-scale=1.0, user-scalable=0'
          },
        ),
        h(:title, 'Title'),
      ]),
      h(:body, [
        @application,
        h(:div, props: { innerHTML: @javascript_include_tags }),
        h(:script, props: { innerHTML: @attach_func }),
      ]),
    ])
  end
end

players = %w[Ambie Talbot Toby]

game = Engine::Game::G1889.new(players)

App.attach('app', game: game)<|MERGE_RESOLUTION|>--- conflicted
+++ resolved
@@ -14,11 +14,8 @@
 class App < Snabberb::Component
   needs :game, store: true
   needs :page, store: true, default: 'game'
-<<<<<<< HEAD
   needs :show_grid, default: false, store: true
-=======
   needs :connection, store: true, default: nil
->>>>>>> f8808ae1
 
   def render
     @connection ||= Lib::Connection.new('/game/subscribe', self)

# frozen_string_literal: true

require 'set'

require 'engine/game_error'

<<<<<<< HEAD
# TODO: add white border to track
=======
SHARP = 1
GENTLE = 2
STRAIGHT = 3
>>>>>>> 6d9bc51f

module View
  class Tile < Snabberb::Component
    SHARP = 1
    GENTLE = 2
    STRAIGHT = 3

<<<<<<< HEAD
    needs :tile
=======
    # key is how many city slots are part of the city; value is the offset for
    # the first city slot
    CITY_SLOT_POSITION = {
      1 => [0, 0],
      2 => [-25, 0],
      3 => [0, -29],
      4 => [-25, -25],
      5 => [0, -43],
      6 => [0, -50],
    }.freeze

    # lawson style or curvilinear style?
    def lawson?
      @lawson ||= @tile.paths.any? do |p|
        [p.a, p.b].any? { |x| x.is_a?(Engine::Junction) }
      end
    end
>>>>>>> 6d9bc51f

    # returns SHARP, GENTLE, or STRAIGHT
    def compute_curvilinear_type(edge_a, edge_b)
      diff = edge_b - edge_a
      diff = (edge_a - edge_b) % 6 if diff > 3
      diff
    end

    # degrees to rotate the svg path for this track path; e.g., a normal straight
    # is 0,3; for 1,4, rotate = 60
    def compute_track_rotation_degrees(edge_a, edge_b)
      if (edge_b - edge_a) > 3
        60 * edge_b
      else
        60 * edge_a
      end
    end

    # "just track" means no towns/cities
    def render_just_track
      @tile.lawson? ? render_lawson_track : render_curvilinear_track
    end

    def render_curvilinear_track
      @tile.paths.flat_map do |path|
        render_curvilinear_track_segment(path.a.num, path.b.num)
      end
    end

    def render_curvilinear_track_segment(edge_num_a, edge_num_b)
      a, b = [edge_num_a, edge_num_b].sort

      curvilinear_type = compute_curvilinear_type(a, b)
      rotation = compute_track_rotation_degrees(a, b)

      transform = "rotate(#{rotation})"

      d =
        case curvilinear_type
        when SHARP
          'm 0 85 L 0 75 A 43.30125 43.30125 0 0 0 -64.951875 37.5 L -73.612125 42.5'
        when GENTLE
          'm 0 85 L 0 75 A 129.90375 129.90375 0 0 0 -64.951875 -37.5 L -73.612125 -42.5'
        when STRAIGHT
          'm 0 87 L 0 -87'
        end

      [
        h(:path, attrs: { transform: transform, d: d, stroke: 'black', 'stroke-width' => 8 }),
      ]
    end

    def render_lawson_track
      @tile
        .connections
        .select(&:edge?)
        .map(&:num)
        .flat_map { |e| render_lawson_track_segment(e) }
    end

    def render_lawson_track_segment(edge_num)
      rotate = 60 * edge_num

      props = {
        attrs: {
          transform: "rotate(#{rotate})",
          d: 'M 0 87 L 0 0',
          stroke: 'black',
          'stroke-width' => 8
        }
      }

      [
        h(:path, props),
      ]
    end

    def render_revenue(revenue)
      [
        h(
          :g,
          { attrs: { 'stroke-width': 1, transform: "translate(-25 40) rotate(-#{60 * @tile.rotation})" } },
          [
            h(:circle, attrs: { r: 14, fill: 'white' }),
            h(:text, { attrs: { transform: 'translate(-8 6)' } }, revenue),
          ]
        )
      ]
    end

    # render the small rectangle representing a town stop between curvilinear
    # track connecting A and B
    def render_town_rect(edge_a, edge_b)
      width = 8
      height = 28

      rotation_edge = (edge_b - edge_a) > 3 ? edge_a : edge_b
      rotation_offset = 60 * rotation_edge

      translation, rotation =
        case compute_curvilinear_type(edge_a, edge_b)
        when SHARP
          [30, -30 + rotation_offset]
        when GENTLE
          [5, -60 + rotation_offset]
        when STRAIGHT
          [-(height / 2), 90 + rotation_offset]
        else
          [0, 0]
        end

      [
        h(
          :g,
          { attrs: { transform: "rotate(#{rotation})" } },
          [
            h(
              :rect,
              attrs: {
                transform: "translate(#{-(width / 2)} #{translation})",
                height: height,
                width: width,
                fill: 'black'
              },
            ),
          ]
        )
      ]
    end

    def render_track_town(town)
      edges = @tile
        .paths
        .select { |p| p.a == town || p.b == town }
        .flat_map { |p| [p.a, p.b].select(&:edge?) }

      if edges.count == 2
        edge_nums = edges.map(&:num).sort
        r_track = render_curvilinear_track_segment(*edge_nums)
        r_town = render_town_rect(*edge_nums)
        r_revenue = render_revenue(town.revenue)
        r_track + r_town + r_revenue
      elsif edges.count == 1
        # TODO, e.g., IR2
      elsif edges.count > 2
        # TODO, e.g., 141
      end
    end

    def render_track_single_town
      render_track_town(@tile.towns.first)
    end

    def render_track_double_town
      @tile.towns.flat_map do |town|
        render_track_town(town)
      end
    end

    def render_city_slots_center(slots = 1)
      x, y = CITY_SLOT_POSITION[slots]

      circles = (0..(slots - 1)).map do |c|
        rotation = (360 / slots) * c
        # use the rotation on the outer <g> to position the circle, then use
        # -rotation on the <circle> so its contents are rendered without
        # rotation
        h(:g, { attrs: { transform: "rotate(#{rotation})" } }, [
          h(:circle, attrs: { r: 25, fill: 'white', transform: "translate(#{x}, #{y}) rotate(#{-rotation})" })
        ])
      end

      # undo the rotation of the tile so that the city contents can be rendered
      # without rotation
      [h(:g, { attrs: { transform: "rotate(-#{60 * @tile.rotation})" } }, circles)]
    end

    def render_track_single_city
      city = @tile.cities.first
      slots = city.slots

      render_lawson_track + render_city_slots_center(slots) + render_revenue(city.revenue)
    end

    def render_track
      case [@tile.cities.count, @tile.towns.count]
      when [0, 0]
        render_just_track
      when [1, 0]
        render_track_single_city
      when [0, 1]
        render_track_single_town
      when [0, 2]
        render_track_double_town
      else
        raise Engine::GameError, "Don't how to render track for #{@tile.towns.count}"\
                                 " towns and #{@tile.cities.count} cities."
      end
    end

    # render letter label, like "Z", "H", "OO"
    def render_label
      [h(:text, { attrs: { transform: 'scale(2.5) translate(10 30)' } }, @tile.label)]
    end

    # render city/town name iff no other label is present
    def render_name
      # nothing to do if there's already a label (might reconsider this)
      return [] unless @tile.label.to_s == ''

<<<<<<< HEAD
      revenue_center = (@tile.cities + @tile.towns).find { |c| c.name }
      name = revenue_center&.name
      return [] if !name || name[0] == '_'
=======
      # nothing to do if no named city/town
      revenue_center = (@tile.cities + @tile.towns).compact.find { |c| !c.name.nil? }
      return [] if revenue_center.nil?

      name = revenue_center.name

      # don't render names starting with "_"; this allows differentiating the
      # towns on a double-town tile by using the name property without rendering
      # the name
      return [] if name[0] == '_'
>>>>>>> 6d9bc51f

      [h(:text, { attrs: { transform: 'scale(1.5) translate(10 30)' } }, name)]
    end

    def render
      attrs = {
        transform: "rotate(#{60 * @tile.rotation})",
        'stroke-width' => 1,
      }

      children =
        begin
          render_track + render_label + render_name
        rescue Engine::GameError => e
          # TODO: send to console.error
          puts("Engine::GameError: Cannot render Tile '#{@tile.name}': #{e}")
          [h(:text, { attrs: { transform: 'scale(2.5)' } }, @tile.name)]
        end

      h(:g, { attrs: attrs }, children)
    end
  end
end<|MERGE_RESOLUTION|>--- conflicted
+++ resolved
@@ -4,13 +4,6 @@
 
 require 'engine/game_error'
 
-<<<<<<< HEAD
-# TODO: add white border to track
-=======
-SHARP = 1
-GENTLE = 2
-STRAIGHT = 3
->>>>>>> 6d9bc51f
 
 module View
   class Tile < Snabberb::Component
@@ -18,9 +11,7 @@
     GENTLE = 2
     STRAIGHT = 3
 
-<<<<<<< HEAD
     needs :tile
-=======
     # key is how many city slots are part of the city; value is the offset for
     # the first city slot
     CITY_SLOT_POSITION = {
@@ -32,13 +23,6 @@
       6 => [0, -50],
     }.freeze
 
-    # lawson style or curvilinear style?
-    def lawson?
-      @lawson ||= @tile.paths.any? do |p|
-        [p.a, p.b].any? { |x| x.is_a?(Engine::Junction) }
-      end
-    end
->>>>>>> 6d9bc51f
 
     # returns SHARP, GENTLE, or STRAIGHT
     def compute_curvilinear_type(edge_a, edge_b)
@@ -249,22 +233,12 @@
       # nothing to do if there's already a label (might reconsider this)
       return [] unless @tile.label.to_s == ''
 
-<<<<<<< HEAD
       revenue_center = (@tile.cities + @tile.towns).find { |c| c.name }
       name = revenue_center&.name
-      return [] if !name || name[0] == '_'
-=======
-      # nothing to do if no named city/town
-      revenue_center = (@tile.cities + @tile.towns).compact.find { |c| !c.name.nil? }
-      return [] if revenue_center.nil?
-
-      name = revenue_center.name
-
       # don't render names starting with "_"; this allows differentiating the
       # towns on a double-town tile by using the name property without rendering
       # the name
-      return [] if name[0] == '_'
->>>>>>> 6d9bc51f
+      return [] if !name || name[0] == '_'
 
       [h(:text, { attrs: { transform: 'scale(1.5) translate(10 30)' } }, name)]
     end

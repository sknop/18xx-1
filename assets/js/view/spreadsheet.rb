--- conflicted
+++ resolved
@@ -103,15 +103,11 @@
         h(:td, corporation.trains.map(&:name).join(',')),
         h(:td, "#{corporation.tokens.map { |t| t.used? ? 0 : 1 }.sum}/#{corporation.tokens.length}"),
         render_companies(corporation),
-<<<<<<< HEAD
-        h(:td, corporation_color, corporation.name),
+        h(:th, corporation_color, corporation.name),
         # Note that if the company is currently operating the last space will be blank, as its final
         #   revenue number will not yet be present. If we add columns after these, will need to
         #   fill that in
         *render_or_history(corporation)
-=======
-        h(:th, corporation_color, corporation.name),
->>>>>>> 056d76b5
       ])
     end
 

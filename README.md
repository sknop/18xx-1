--- conflicted
+++ resolved
@@ -2,100 +2,4 @@
 
 ## Development
 
-<<<<<<< HEAD
-See DEVELOPMENT.md
-=======
-### Anatomy of a Tile
-
-![Anatomy of a Tile](/public/images/tile_anatomy.png?raw=true "Anatomy of a Tile")
-
-### Docker
-
-Start the Docker stack for this project:
-
-```
-docker-compose up
-```
-
-To ensure a rebuild of one or more of the containers, add `--build` to the above
-command.
-
-* access the site at http://localhost
-* access Adminer at http://localhost:8080/?pgsql=db&username=root&db=18xx\_development
-
-Make code changes, and within a few seconds the app should restart. Manually
-refresh your browser to load the new app.
-
-#### Database
-
-If you don't have a `./db/data/` directory, you should create it before starting
-the stack. It is used as the mountpoint for the database, so that everything can
-persist on the host machine.
-
-If it does not exist when `docker-compose up` is run, Docker will create
-`./db/data/`, it will be owned by root, and the postgres container will hit an
-error, leaving empty `./db/data/`. In that scenario, it should be `chown`ed to
-be owned by you instead of root, and then you can the `docker-compose up`
-command again.
-
-If a file like `./db/data/.keep` is added so that git keeps that directory
-around for everyone, postgres initialization fails due to the data directory not
-being empty.
-
-If you already have a data directory that you would like the postgres container
-to use, you can copy its contents to `./db/data/`, or change the host path for
-the volume defined in `docker-compose.yml`:
-
-```
-db:
-  volumes:
-    - /your/relative/or/absolute/path/here:/var/lib/postgresql/data
-```
-
-The database container is configured (in `./db/Dockerfile`) to run as a user
-with UID 1000. The default Unix UID is 1000, so if you were the first user
-created on your host machine, you are probably 1000. This means that any data
-postgres writes in the container should be owned by you, and you should have no
-trouble reading/writing it.
-
-#### Docker Documentation
-
-https://docs.docker.com/get-started/
-
-If `docker-compose up` requires login, you probably need to create an access
-token and login with the Docker CLI:
-
-* https://docs.docker.com/docker-hub/access-tokens/
-* https://docs.docker.com/engine/reference/commandline/login/
-
-Compose documentation:
-
-* https://docs.docker.com/compose/
-* https://docs.docker.com/compose/compose-file/
-
-
-#### Deployment
-
-By default, `docker-compose.override.yml` points to the dev config. To configure `docker-compose` for prod, update the link:
-
-```
-ln -s -f docker-compose.prod.yml docker-compose.override.yml
-```
-
-(note: the symlink is checked into git, so be sure to not commit that change)
-
-Differences betweeen the configs:
-
-* The dev config provides basic "fake" values for database-related environment
-  variables. The prod config requires those variables to be defined in your
-  environment.
-* The dev config uses mounted volumes to get the app source code and some nginx
-  config into the container. The prod config copies those files and does not use
-  those mounts; the prod config builds the nginx container using
-  `./nginx/Dockerfile` to accomplish this. (Both configs do use mounts for nginx
-  and postgres logs, as well as postgres data)
-* The prod config overrides the `rack` service's `command`, so that it runs the
-  server without `rerun`.
-* The tags given to the built rack container are different (the tags are named
-  "prod" and "dev)
->>>>>>> 82ac5b95
+See [`DEVELOPMENT.md`](DEVELOPMENT.md).